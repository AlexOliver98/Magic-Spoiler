--- conflicted
+++ resolved
@@ -208,11 +208,7 @@
     card_xml_file.write(
         "<set>\n<name>" + set_obj["code"] + "</name>\n"
         "<longname>" + set_obj["name"] + "</longname>\n"
-<<<<<<< HEAD
         "<settype>" + set_obj["set_type"].replace("_"," ").title() + "</settype>\n"
-=======
-        "<settype>" + set_obj["set_type"].capitalize() + "</settype>\n"
->>>>>>> d57d0c92
         "<releasedate>" + set_obj["released_at"] + "</releasedate>\n"
         "</set>\n"
     )
