<<<<<<< HEAD
// List of card strings to be removed
// [
//   "Card Name 1",
//   "Card Name 2"
// ]
// Case-sensitive

[
]
=======
["Sunset Pyramid (TO DELETE)"]
>>>>>>> 6a9ef7bf
<|MERGE_RESOLUTION|>--- conflicted
+++ resolved
@@ -1,4 +1,3 @@
-<<<<<<< HEAD
 // List of card strings to be removed
 // [
 //   "Card Name 1",
@@ -7,7 +6,5 @@
 // Case-sensitive
 
 [
-]
-=======
-["Sunset Pyramid (TO DELETE)"]
->>>>>>> 6a9ef7bf
+  "Sunset Pyramid (TO DELETE)"
+]