--- conflicted
+++ resolved
@@ -59,7 +59,6 @@
 
 # Commit the "changes", i.e. the new version.
 # The delta will show diffs between new and old versions.
-<<<<<<< HEAD
 # Only commit if more than one line has been changed (datetime in spoiler.xml)
 CHANGED_FILES=`git diff --numstat --minimal | sed '/^[1-]\s\+[1-]\s\+.*/d' | wc -c`
 ONLYDATECHANGE=true
@@ -74,15 +73,10 @@
 fi
 if [[ $ONLYDATECHANGE == true ]]; then
   git add -A .
-  git commit --allow-empty -m "Travis deploy to GitHub: ${SHA}"
+  git commit -m "Travis Deploy: ${SHA}"
 else
   echo "Only date in spoiler.xml changed, not committing
 fi
-=======
-git add -A .
-#git commit --allow-empty -m "Deploy to GitHub: ${SHA}"
-git commit -m "Travis Deploy ${SHA}"
->>>>>>> 01fcaec7
 
 # Get the deploy key by using Travis's stored variables to decrypt deploy_key.enc
 ENCRYPTED_KEY_VAR="encrypted_${ENCRYPTION_LABEL}_key"
